use crate::{
    archetype::{Archetype, ArchetypeComponentId, ArchetypeGeneration, ArchetypeId},
    component::ComponentId,
    entity::Entity,
    query::{
        Access, Fetch, FetchState, FilterFetch, FilteredAccess, QueryCombinationIter, QueryIter,
        ReadOnlyFetch, WorldQuery,
    },
    storage::TableId,
    world::{World, WorldId},
};
use bevy_tasks::TaskPool;
use fixedbitset::FixedBitSet;
use thiserror::Error;

/// Provides scoped access to a [`World`] state according to a given [`WorldQuery`] and query filter.
pub struct QueryState<Q: WorldQuery, F: WorldQuery = ()>
where
    F::Fetch: FilterFetch,
{
    world_id: WorldId,
    pub(crate) archetype_generation: ArchetypeGeneration,
    pub(crate) matched_tables: FixedBitSet,
    pub(crate) matched_archetypes: FixedBitSet,
    pub(crate) archetype_component_access: Access<ArchetypeComponentId>,
    pub(crate) component_access: FilteredAccess<ComponentId>,
    // NOTE: we maintain both a TableId bitset and a vec because iterating the vec is faster
    pub(crate) matched_table_ids: Vec<TableId>,
    // NOTE: we maintain both a ArchetypeId bitset and a vec because iterating the vec is faster
    pub(crate) matched_archetype_ids: Vec<ArchetypeId>,
    pub(crate) fetch_state: Q::State,
    pub(crate) filter_state: F::State,
}

impl<Q: WorldQuery, F: WorldQuery> QueryState<Q, F>
where
    F::Fetch: FilterFetch,
{
    /// Creates a new [`QueryState`] from a given [`World`] and inherits the result of `world.id()`.
    pub fn new(world: &mut World) -> Self {
        let fetch_state = <Q::State as FetchState>::init(world);
        let filter_state = <F::State as FetchState>::init(world);

        let mut component_access = FilteredAccess::default();
        fetch_state.update_component_access(&mut component_access);

        // Use a temporary empty FilteredAccess for filters. This prevents them from conflicting with the
        // main Query's `fetch_state` access. Filters are allowed to conflict with the main query fetch
        // because they are evaluated *before* a specific reference is constructed.
        let mut filter_component_access = FilteredAccess::default();
        filter_state.update_component_access(&mut filter_component_access);

        // Merge the temporary filter access with the main access. This ensures that filter access is
        // properly considered in a global "cross-query" context (both within systems and across systems).
        component_access.extend(&filter_component_access);

        let mut state = Self {
            world_id: world.id(),
            archetype_generation: ArchetypeGeneration::initial(),
            matched_table_ids: Vec::new(),
            matched_archetype_ids: Vec::new(),
            fetch_state,
            filter_state,
            component_access,
            matched_tables: Default::default(),
            matched_archetypes: Default::default(),
            archetype_component_access: Default::default(),
        };
        state.update_archetypes(world);
        state
    }

    /// Checks if the query is empty for the given [`World`], where the last change and current tick are given.
    #[inline]
    pub fn is_empty(&self, world: &World, last_change_tick: u32, change_tick: u32) -> bool {
        // SAFE: the iterator is instantly consumed via `none_remaining` and the implementation of
        // `QueryIter::none_remaining` never creates any references to the `<Q::Fetch as Fetch<'w>>::Item`.
        unsafe {
            self.iter_unchecked_manual(world, last_change_tick, change_tick)
                .none_remaining()
        }
    }

    /// Takes a query for the given [`World`], checks if the given world is the same as the query, and
    /// generates new archetypes for the given world.
    ///
    /// # Panics
    ///
    /// Panics if the `world.id()` does not equal the current [`QueryState`] internal id.
<<<<<<< HEAD
    pub fn validate_world_and_update_archetypes(&mut self, world: &World) {
        if world.id() != self.world_id {
            panic!("Attempted to use {} with a mismatched World. QueryStates can only be used with the World they were created from.",
                std::any::type_name::<Self>());
        }
=======
    pub fn update_archetypes(&mut self, world: &World) {
        self.validate_world(world);
>>>>>>> 65e834ce
        let archetypes = world.archetypes();
        let new_generation = archetypes.generation();
        let old_generation = std::mem::replace(&mut self.archetype_generation, new_generation);
        let archetype_index_range = old_generation.value()..new_generation.value();

        for archetype_index in archetype_index_range {
            self.new_archetype(&archetypes[ArchetypeId::new(archetype_index)]);
        }
    }

<<<<<<< HEAD
=======
    #[inline]
    pub fn validate_world(&self, world: &World) {
        if world.id() != self.world_id {
            panic!("Attempted to use {} with a mismatched World. QueryStates can only be used with the World they were created from.",
                std::any::type_name::<Self>());
        }
    }

>>>>>>> 65e834ce
    /// Creates a new [`Archetype`].
    pub fn new_archetype(&mut self, archetype: &Archetype) {
        if self.fetch_state.matches_archetype(archetype)
            && self.filter_state.matches_archetype(archetype)
        {
            self.fetch_state
                .update_archetype_component_access(archetype, &mut self.archetype_component_access);
            self.filter_state
                .update_archetype_component_access(archetype, &mut self.archetype_component_access);
            let archetype_index = archetype.id().index();
            if !self.matched_archetypes.contains(archetype_index) {
                self.matched_archetypes.grow(archetype_index + 1);
                self.matched_archetypes.set(archetype_index, true);
                self.matched_archetype_ids.push(archetype.id());
            }
            let table_index = archetype.table_id().index();
            if !self.matched_tables.contains(table_index) {
                self.matched_tables.grow(table_index + 1);
                self.matched_tables.set(table_index, true);
                self.matched_table_ids.push(archetype.table_id());
            }
        }
    }

    /// Gets the query result for the given [`World`] and [`Entity`].
    ///
    /// This can only be called for read-only queries, see [`Self::get_mut`] for write-queries.
    #[inline]
    pub fn get<'w, 's>(
        &'s mut self,
        world: &'w World,
        entity: Entity,
    ) -> Result<<Q::Fetch as Fetch<'w, 's>>::Item, QueryEntityError>
    where
        Q::Fetch: ReadOnlyFetch,
    {
        // SAFETY: query is read only
        unsafe { self.get_unchecked(world, entity) }
    }

    /// Gets the query result for the given [`World`] and [`Entity`].
    #[inline]
    pub fn get_mut<'w, 's>(
        &'s mut self,
        world: &'w mut World,
        entity: Entity,
    ) -> Result<<Q::Fetch as Fetch<'w, 's>>::Item, QueryEntityError> {
        // SAFETY: query has unique world access
        unsafe { self.get_unchecked(world, entity) }
    }

<<<<<<< HEAD
=======
    #[inline]
    pub fn get_manual<'w, 's>(
        &'s self,
        world: &'w World,
        entity: Entity,
    ) -> Result<<Q::Fetch as Fetch<'w, 's>>::Item, QueryEntityError>
    where
        Q::Fetch: ReadOnlyFetch,
    {
        self.validate_world(world);
        // SAFETY: query is read only and world is validated
        unsafe {
            self.get_unchecked_manual(
                world,
                entity,
                world.last_change_tick(),
                world.read_change_tick(),
            )
        }
    }

>>>>>>> 65e834ce
    /// Gets the query result for the given [`World`] and [`Entity`].
    ///
    /// # Safety
    ///
    /// This does not check for mutable query correctness. To be safe, make sure mutable queries
    /// have unique access to the components they query.
    #[inline]
    pub unsafe fn get_unchecked<'w, 's>(
        &'s mut self,
        world: &'w World,
        entity: Entity,
    ) -> Result<<Q::Fetch as Fetch<'w, 's>>::Item, QueryEntityError> {
<<<<<<< HEAD
        self.validate_world_and_update_archetypes(world);
=======
        self.update_archetypes(world);
>>>>>>> 65e834ce
        self.get_unchecked_manual(
            world,
            entity,
            world.last_change_tick(),
            world.read_change_tick(),
        )
    }

    /// Gets the query result for the given [`World`] and [`Entity`], where the last change and
    /// the current change tick are given.
    ///
    /// # Safety
    ///
    /// This does not check for mutable query correctness. To be safe, make sure mutable queries
    /// have unique access to the components they query.
    pub unsafe fn get_unchecked_manual<'w, 's>(
        &'s self,
        world: &'w World,
        entity: Entity,
        last_change_tick: u32,
        change_tick: u32,
    ) -> Result<<Q::Fetch as Fetch<'w, 's>>::Item, QueryEntityError> {
        let location = world
            .entities
            .get(entity)
            .ok_or(QueryEntityError::NoSuchEntity)?;
        if !self
            .matched_archetypes
            .contains(location.archetype_id.index())
        {
            return Err(QueryEntityError::QueryDoesNotMatch);
        }
        let archetype = &world.archetypes[location.archetype_id];
        let mut fetch =
            <Q::Fetch as Fetch>::init(world, &self.fetch_state, last_change_tick, change_tick);
        let mut filter =
            <F::Fetch as Fetch>::init(world, &self.filter_state, last_change_tick, change_tick);

        fetch.set_archetype(&self.fetch_state, archetype, &world.storages().tables);
        filter.set_archetype(&self.filter_state, archetype, &world.storages().tables);
        if filter.archetype_filter_fetch(location.index) {
            Ok(fetch.archetype_fetch(location.index))
        } else {
            Err(QueryEntityError::QueryDoesNotMatch)
        }
    }

    /// Returns an [`Iterator`] over the query results for the given [`World`].
    ///
    /// This can only be called for read-only queries, see [`Self::iter_mut`] for write-queries.
    #[inline]
    pub fn iter<'w, 's>(&'s mut self, world: &'w World) -> QueryIter<'w, 's, Q, F>
    where
        Q::Fetch: ReadOnlyFetch,
    {
        // SAFETY: query is read only
        unsafe { self.iter_unchecked(world) }
    }

    /// Returns an [`Iterator`] over the query results for the given [`World`].
    #[inline]
    pub fn iter_mut<'w, 's>(&'s mut self, world: &'w mut World) -> QueryIter<'w, 's, Q, F> {
        // SAFETY: query has unique world access
        unsafe { self.iter_unchecked(world) }
    }

    /// Returns an [`Iterator`] over all possible combinations of `K` query results without repetition.
    /// This can only be called for read-only queries.
    ///
    ///  For permutations of size K of query returning N results, you will get:
    /// - if K == N: one permutation of all query results
    /// - if K < N: all possible K-sized combinations of query results, without repetition
    /// - if K > N: empty set (no K-sized combinations exist)
    ///
    /// This can only be called for read-only queries, see [`Self::iter_combinations_mut`] for
    /// write-queries.
    #[inline]
    pub fn iter_manual<'w, 's>(&'s self, world: &'w World) -> QueryIter<'w, 's, Q, F>
    where
        Q::Fetch: ReadOnlyFetch,
    {
        self.validate_world(world);
        // SAFETY: query is read only and world is validated
        unsafe {
            self.iter_unchecked_manual(world, world.last_change_tick(), world.read_change_tick())
        }
    }

    /// Returns an [`Iterator`] over all possible combinations of `K` query results without repetition.
    /// This can only be called for read-only queries.
    ///
    ///  For permutations of size K of query returning N results, you will get:
    /// - if K == N: one permutation of all query results
    /// - if K < N: all possible K-sized combinations of query results, without repetition
    /// - if K > N: empty set (no K-sized combinations exist)
    ///
    /// This can only be called for read-only queries, see [`Self::iter_combinations_mut`] for
    /// write-queries.
    #[inline]
    pub fn iter_combinations<'w, 's, const K: usize>(
        &'s mut self,
        world: &'w World,
    ) -> QueryCombinationIter<'w, 's, Q, F, K>
    where
        Q::Fetch: ReadOnlyFetch,
    {
        // SAFE: query is read only
        unsafe { self.iter_combinations_unchecked(world) }
    }

    /// Iterates over all possible combinations of `K` query results for the given [`World`]
    /// without repetition.
    ///
    ///  For permutations of size K of query returning N results, you will get:
    /// - if K == N: one permutation of all query results
    /// - if K < N: all possible K-sized combinations of query results, without repetition
    /// - if K > N: empty set (no K-sized combinations exist)
    #[inline]
    pub fn iter_combinations_mut<'w, 's, const K: usize>(
        &'s mut self,
        world: &'w mut World,
    ) -> QueryCombinationIter<'w, 's, Q, F, K> {
        // SAFE: query has unique world access
        unsafe { self.iter_combinations_unchecked(world) }
    }

    /// Returns an [`Iterator`] over the query results for the given [`World`].
    ///
    /// # Safety
    ///
    /// This does not check for mutable query correctness. To be safe, make sure mutable queries
    /// have unique access to the components they query.
    #[inline]
    pub unsafe fn iter_unchecked<'w, 's>(
        &'s mut self,
        world: &'w World,
    ) -> QueryIter<'w, 's, Q, F> {
        self.update_archetypes(world);
        self.iter_unchecked_manual(world, world.last_change_tick(), world.read_change_tick())
    }

    /// Returns an [`Iterator`] over all possible combinations of `K` query results for the
    /// given [`World`] without repetition.
    /// This can only be called for read-only queries.
    ///
    /// # Safety
    ///
    /// This does not check for mutable query correctness. To be safe, make sure mutable queries
    /// have unique access to the components they query.
    #[inline]
    pub unsafe fn iter_combinations_unchecked<'w, 's, const K: usize>(
        &'s mut self,
        world: &'w World,
    ) -> QueryCombinationIter<'w, 's, Q, F, K> {
        self.update_archetypes(world);
        self.iter_combinations_unchecked_manual(
            world,
            world.last_change_tick(),
            world.read_change_tick(),
        )
    }

    /// Returns an [`Iterator`] for the given [`World`], where the last change and
    /// the current change tick are given.
    ///
    /// # Safety
    ///
    /// This does not check for mutable query correctness. To be safe, make sure mutable queries
    /// have unique access to the components they query.
    /// This does not validate that `world.id()` matches `self.world_id`. Calling this on a `world`
    /// with a mismatched WorldId is unsound.
    #[inline]
    pub(crate) unsafe fn iter_unchecked_manual<'w, 's>(
        &'s self,
        world: &'w World,
        last_change_tick: u32,
        change_tick: u32,
    ) -> QueryIter<'w, 's, Q, F> {
        QueryIter::new(world, self, last_change_tick, change_tick)
    }

    /// Returns an [`Iterator`] over all possible combinations of `K` query results for the
    /// given [`World`] without repetition.
    /// This can only be called for read-only queries.
    ///
    /// # Safety
    ///
    /// This does not check for mutable query correctness. To be safe, make sure mutable queries
    /// have unique access to the components they query.
    /// This does not validate that `world.id()` matches `self.world_id`. Calling this on a `world`
    /// with a mismatched WorldId is unsound.
    #[inline]
    pub(crate) unsafe fn iter_combinations_unchecked_manual<'w, 's, const K: usize>(
        &'s self,
        world: &'w World,
        last_change_tick: u32,
        change_tick: u32,
    ) -> QueryCombinationIter<'w, 's, Q, F, K> {
        QueryCombinationIter::new(world, self, last_change_tick, change_tick)
    }

    /// Runs `func` on each query result for the given [`World`]. This is faster than the equivalent
    /// iter() method, but cannot be chained like a normal [`Iterator`].
    ///
    /// This can only be called for read-only queries, see [`Self::for_each_mut`] for write-queries.
    #[inline]
    pub fn for_each<'w, 's>(
        &'s mut self,
        world: &'w World,
        func: impl FnMut(<Q::Fetch as Fetch<'w, 's>>::Item),
    ) where
        Q::Fetch: ReadOnlyFetch,
    {
        // SAFETY: query is read only
        unsafe {
            self.for_each_unchecked(world, func);
        }
    }

    /// Runs `func` on each query result for the given [`World`]. This is faster than the equivalent
    /// iter_mut() method, but cannot be chained like a normal [`Iterator`].
    #[inline]
    pub fn for_each_mut<'w, 's>(
        &'s mut self,
        world: &'w mut World,
        func: impl FnMut(<Q::Fetch as Fetch<'w, 's>>::Item),
    ) {
        // SAFETY: query has unique world access
        unsafe {
            self.for_each_unchecked(world, func);
        }
    }

    /// Runs `func` on each query result for the given [`World`]. This is faster than the equivalent
    /// iter() method, but cannot be chained like a normal [`Iterator`].
    ///
    /// This can only be called for read-only queries.
    ///
    /// # Safety
    ///
    /// This does not check for mutable query correctness. To be safe, make sure mutable queries
    /// have unique access to the components they query.
    #[inline]
    pub unsafe fn for_each_unchecked<'w, 's>(
        &'s mut self,
        world: &'w World,
        func: impl FnMut(<Q::Fetch as Fetch<'w, 's>>::Item),
    ) {
        self.update_archetypes(world);
        self.for_each_unchecked_manual(
            world,
            func,
            world.last_change_tick(),
            world.read_change_tick(),
        );
    }

    /// Runs `func` on each query result in parallel using the given `task_pool`.
    ///
    /// This can only be called for read-only queries, see [`Self::par_for_each_mut`] for
    /// write-queries.
    #[inline]
    pub fn par_for_each<'w, 's>(
        &'s mut self,
        world: &'w World,
        task_pool: &TaskPool,
        batch_size: usize,
        func: impl Fn(<Q::Fetch as Fetch<'w, 's>>::Item) + Send + Sync + Clone,
    ) where
        Q::Fetch: ReadOnlyFetch,
    {
        // SAFETY: query is read only
        unsafe {
            self.par_for_each_unchecked(world, task_pool, batch_size, func);
        }
    }

    /// Runs `func` on each query result in parallel using the given `task_pool`.
    #[inline]
    pub fn par_for_each_mut<'w, 's>(
        &'s mut self,
        world: &'w mut World,
        task_pool: &TaskPool,
        batch_size: usize,
        func: impl Fn(<Q::Fetch as Fetch<'w, 's>>::Item) + Send + Sync + Clone,
    ) {
        // SAFETY: query has unique world access
        unsafe {
            self.par_for_each_unchecked(world, task_pool, batch_size, func);
        }
    }

    /// Runs `func` on each query result in parallel using the given `task_pool`.
    ///
    /// This can only be called for read-only queries.
    ///
    /// # Safety
    ///
    /// This does not check for mutable query correctness. To be safe, make sure mutable queries
    /// have unique access to the components they query.
    #[inline]
    pub unsafe fn par_for_each_unchecked<'w, 's>(
        &'s mut self,
        world: &'w World,
        task_pool: &TaskPool,
        batch_size: usize,
        func: impl Fn(<Q::Fetch as Fetch<'w, 's>>::Item) + Send + Sync + Clone,
    ) {
        self.update_archetypes(world);
        self.par_for_each_unchecked_manual(
            world,
            task_pool,
            batch_size,
            func,
            world.last_change_tick(),
            world.read_change_tick(),
        );
    }

    /// Runs `func` on each query result for the given [`World`], where the last change and
    /// the current change tick are given. This is faster than the equivalent
    /// iter() method, but cannot be chained like a normal [`Iterator`].
    ///
    /// # Safety
    ///
    /// This does not check for mutable query correctness. To be safe, make sure mutable queries
    /// have unique access to the components they query.
    /// This does not validate that `world.id()` matches `self.world_id`. Calling this on a `world`
    /// with a mismatched WorldId is unsound.
    pub(crate) unsafe fn for_each_unchecked_manual<'w, 's>(
        &'s self,
        world: &'w World,
        mut func: impl FnMut(<Q::Fetch as Fetch<'w, 's>>::Item),
        last_change_tick: u32,
        change_tick: u32,
    ) {
        // NOTE: If you are changing query iteration code, remember to update the following places, where relevant:
        // QueryIter, QueryIterationCursor, QueryState::for_each_unchecked_manual, QueryState::par_for_each_unchecked_manual
        let mut fetch =
            <Q::Fetch as Fetch>::init(world, &self.fetch_state, last_change_tick, change_tick);
        let mut filter =
            <F::Fetch as Fetch>::init(world, &self.filter_state, last_change_tick, change_tick);
        if Q::Fetch::IS_DENSE && F::Fetch::IS_DENSE {
            let tables = &world.storages().tables;
            for table_id in self.matched_table_ids.iter() {
                let table = &tables[*table_id];
                fetch.set_table(&self.fetch_state, table);
                filter.set_table(&self.filter_state, table);

                for table_index in 0..table.len() {
                    if !filter.table_filter_fetch(table_index) {
                        continue;
                    }
                    let item = fetch.table_fetch(table_index);
                    func(item);
                }
            }
        } else {
            let archetypes = &world.archetypes;
            let tables = &world.storages().tables;
            for archetype_id in self.matched_archetype_ids.iter() {
                let archetype = &archetypes[*archetype_id];
                fetch.set_archetype(&self.fetch_state, archetype, tables);
                filter.set_archetype(&self.filter_state, archetype, tables);

                for archetype_index in 0..archetype.len() {
                    if !filter.archetype_filter_fetch(archetype_index) {
                        continue;
                    }
                    func(fetch.archetype_fetch(archetype_index));
                }
            }
        }
    }

    /// Runs `func` on each query result in parallel for the given [`World`], where the last change and
    /// the current change tick are given. This is faster than the equivalent
    /// iter() method, but cannot be chained like a normal [`Iterator`].
    ///
    /// # Safety
    ///
    /// This does not check for mutable query correctness. To be safe, make sure mutable queries
    /// have unique access to the components they query.
    /// This does not validate that `world.id()` matches `self.world_id`. Calling this on a `world`
    /// with a mismatched WorldId is unsound.
    pub unsafe fn par_for_each_unchecked_manual<'w, 's>(
        &'s self,
        world: &'w World,
        task_pool: &TaskPool,
        batch_size: usize,
        func: impl Fn(<Q::Fetch as Fetch<'w, 's>>::Item) + Send + Sync + Clone,
        last_change_tick: u32,
        change_tick: u32,
    ) {
        // NOTE: If you are changing query iteration code, remember to update the following places, where relevant:
        // QueryIter, QueryIterationCursor, QueryState::for_each_unchecked_manual, QueryState::par_for_each_unchecked_manual
        task_pool.scope(|scope| {
            if Q::Fetch::IS_DENSE && F::Fetch::IS_DENSE {
                let tables = &world.storages().tables;
                for table_id in self.matched_table_ids.iter() {
                    let table = &tables[*table_id];
                    let mut offset = 0;
                    while offset < table.len() {
                        let func = func.clone();
                        scope.spawn(async move {
                            let mut fetch = <Q::Fetch as Fetch>::init(
                                world,
                                &self.fetch_state,
                                last_change_tick,
                                change_tick,
                            );
                            let mut filter = <F::Fetch as Fetch>::init(
                                world,
                                &self.filter_state,
                                last_change_tick,
                                change_tick,
                            );
                            let tables = &world.storages().tables;
                            let table = &tables[*table_id];
                            fetch.set_table(&self.fetch_state, table);
                            filter.set_table(&self.filter_state, table);
                            let len = batch_size.min(table.len() - offset);
                            for table_index in offset..offset + len {
                                if !filter.table_filter_fetch(table_index) {
                                    continue;
                                }
                                let item = fetch.table_fetch(table_index);
                                func(item);
                            }
                        });
                        offset += batch_size;
                    }
                }
            } else {
                let archetypes = &world.archetypes;
                for archetype_id in self.matched_archetype_ids.iter() {
                    let mut offset = 0;
                    let archetype = &archetypes[*archetype_id];
                    while offset < archetype.len() {
                        let func = func.clone();
                        scope.spawn(async move {
                            let mut fetch = <Q::Fetch as Fetch>::init(
                                world,
                                &self.fetch_state,
                                last_change_tick,
                                change_tick,
                            );
                            let mut filter = <F::Fetch as Fetch>::init(
                                world,
                                &self.filter_state,
                                last_change_tick,
                                change_tick,
                            );
                            let tables = &world.storages().tables;
                            let archetype = &world.archetypes[*archetype_id];
                            fetch.set_archetype(&self.fetch_state, archetype, tables);
                            filter.set_archetype(&self.filter_state, archetype, tables);

                            let len = batch_size.min(archetype.len() - offset);
                            for archetype_index in offset..offset + len {
                                if !filter.archetype_filter_fetch(archetype_index) {
                                    continue;
                                }
                                func(fetch.archetype_fetch(archetype_index));
                            }
                        });
                        offset += batch_size;
                    }
                }
            }
        });
    }
}

/// An error that occurs when retrieving a specific [`Entity`]'s query result.
#[derive(Error, Debug)]
pub enum QueryEntityError {
    #[error("The given entity does not have the requested component.")]
    QueryDoesNotMatch,
    #[error("The requested entity does not exist.")]
    NoSuchEntity,
}<|MERGE_RESOLUTION|>--- conflicted
+++ resolved
@@ -87,16 +87,8 @@
     /// # Panics
     ///
     /// Panics if the `world.id()` does not equal the current [`QueryState`] internal id.
-<<<<<<< HEAD
-    pub fn validate_world_and_update_archetypes(&mut self, world: &World) {
-        if world.id() != self.world_id {
-            panic!("Attempted to use {} with a mismatched World. QueryStates can only be used with the World they were created from.",
-                std::any::type_name::<Self>());
-        }
-=======
     pub fn update_archetypes(&mut self, world: &World) {
         self.validate_world(world);
->>>>>>> 65e834ce
         let archetypes = world.archetypes();
         let new_generation = archetypes.generation();
         let old_generation = std::mem::replace(&mut self.archetype_generation, new_generation);
@@ -107,8 +99,6 @@
         }
     }
 
-<<<<<<< HEAD
-=======
     #[inline]
     pub fn validate_world(&self, world: &World) {
         if world.id() != self.world_id {
@@ -117,7 +107,6 @@
         }
     }
 
->>>>>>> 65e834ce
     /// Creates a new [`Archetype`].
     pub fn new_archetype(&mut self, archetype: &Archetype) {
         if self.fetch_state.matches_archetype(archetype)
@@ -169,8 +158,6 @@
         unsafe { self.get_unchecked(world, entity) }
     }
 
-<<<<<<< HEAD
-=======
     #[inline]
     pub fn get_manual<'w, 's>(
         &'s self,
@@ -192,7 +179,6 @@
         }
     }
 
->>>>>>> 65e834ce
     /// Gets the query result for the given [`World`] and [`Entity`].
     ///
     /// # Safety
@@ -205,11 +191,7 @@
         world: &'w World,
         entity: Entity,
     ) -> Result<<Q::Fetch as Fetch<'w, 's>>::Item, QueryEntityError> {
-<<<<<<< HEAD
-        self.validate_world_and_update_archetypes(world);
-=======
         self.update_archetypes(world);
->>>>>>> 65e834ce
         self.get_unchecked_manual(
             world,
             entity,
