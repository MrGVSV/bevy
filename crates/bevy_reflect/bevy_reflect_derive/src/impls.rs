--- conflicted
+++ resolved
@@ -167,15 +167,9 @@
 
             #partial_eq_fn
 
-<<<<<<< HEAD
-            fn reflect_partial_eq(&self, value: &dyn #bevy_reflect_path::Reflect) -> Option<bool> {
-                #partial_eq_fn
-            }
-
             #debug_fn
-=======
+
             #serialize_fn
->>>>>>> 7cb4d3cb
         }
     })
 }
@@ -301,15 +295,9 @@
 
             #partial_eq_fn
 
-<<<<<<< HEAD
-            fn reflect_partial_eq(&self, value: &dyn #bevy_reflect_path::Reflect) -> Option<bool> {
-                #partial_eq_fn
-            }
-
             #debug_fn
-=======
+
             #serialize_fn
->>>>>>> 7cb4d3cb
         }
     })
 }
@@ -322,22 +310,10 @@
     bevy_reflect_path: &Path,
     reflect_traits: &ReflectTraits,
 ) -> TokenStream {
-<<<<<<< HEAD
-    let hash_fn = reflect_attrs
-        .get_hash_impl(bevy_reflect_path)
-        .unwrap_or_else(|| quote!(None));
-    let partial_eq_fn = reflect_attrs
-        .get_partial_eq_impl()
-        .unwrap_or_else(|| quote!(None));
-    let serialize_fn = reflect_attrs
-        .get_serialize_impl(bevy_reflect_path)
-        .unwrap_or_else(|| quote!(None));
-    let debug_fn = reflect_attrs.get_debug_impl();
-=======
     let hash_fn = reflect_traits.get_hash_impl(bevy_reflect_path);
     let serialize_fn = reflect_traits.get_serialize_impl(bevy_reflect_path);
     let partial_eq_fn = reflect_traits.get_partial_eq_impl(bevy_reflect_path);
->>>>>>> 7cb4d3cb
+    let debug_fn = reflect_traits.get_debug_impl();
 
     let (impl_generics, ty_generics, where_clause) = generics.split_for_impl();
     TokenStream::from(quote! {
@@ -403,15 +379,9 @@
 
             #partial_eq_fn
 
-<<<<<<< HEAD
-            fn serializable(&self) -> Option<#bevy_reflect_path::serde::Serializable> {
-                #serialize_fn
-            }
-
             #debug_fn
-=======
+
             #serialize_fn
->>>>>>> 7cb4d3cb
         }
     })
 }